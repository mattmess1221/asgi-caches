from __future__ import annotations

from typing import TYPE_CHECKING

import pytest
from aiocache import Cache
from fastapi.routing import Mount
from starlette.applications import Starlette
from starlette.endpoints import HTTPEndpoint
from starlette.responses import PlainTextResponse, Response
from starlette.routing import Route
from starlette.testclient import TestClient

from asgi_caches.decorators import cached
from asgi_caches.middleware import CacheMiddleware

if TYPE_CHECKING:
    from starlette.requests import Request
    from starlette.types import Receive, Scope, Send


def test_decorator_raw_asgi() -> None:
    cache = Cache(ttl=2 * 60)

<<<<<<< HEAD
    @cached(cache)
    async def mount(scope: Scope, receive: Receive, send: Send) -> None:
=======
    @cached(cache=cache)
    async def app(scope: Scope, receive: Receive, send: Send) -> None:
>>>>>>> 8703a554
        response = PlainTextResponse("Hello, world!")
        await response(scope, receive, send)

    app = Starlette(routes=[Mount("/", mount)])

    with TestClient(app) as client:
        r = client.get("/")
        assert r.status_code == 200
        assert r.text == "Hello, world!"
        assert "Expires" in r.headers
        assert "Cache-Control" in r.headers
        assert r.headers["X-Cache"] == "miss"

        r = client.get("/")
        assert r.status_code == 200
        assert r.text == "Hello, world!"
        assert "Expires" in r.headers
        assert "Cache-Control" in r.headers
        assert r.headers["X-Cache"] == "hit"


def test_decorator_starlette_endpoint() -> None:
    cache = Cache(ttl=2 * 60)

    @cached(cache=cache)
    class CachedHome(HTTPEndpoint):
        async def get(self, request: Request) -> Response:
            return PlainTextResponse("Hello, world!")

    class UncachedUsers(HTTPEndpoint):
        async def get(self, request: Request) -> Response:
            return PlainTextResponse("Hello, users!")

    assert isinstance(CachedHome, CacheMiddleware)

    app = Starlette(routes=[Route("/", CachedHome), Route("/users", UncachedUsers)])

    with TestClient(app) as client:
        r = client.get("/")
        assert r.status_code == 200
        assert r.text == "Hello, world!"
        assert "Expires" in r.headers
        assert "Cache-Control" in r.headers
        assert r.headers["X-Cache"] == "miss"

        r = client.get("/")
        assert r.status_code == 200
        assert r.text == "Hello, world!"
        assert "Expires" in r.headers
        assert "Cache-Control" in r.headers
        assert r.headers["X-Cache"] == "hit"

        r = client.get("/users")
        assert r.status_code == 200
        assert r.text == "Hello, users!"
        assert "Expires" not in r.headers
        assert "Cache-Control" not in r.headers
        assert "X-Cache" not in r.headers

        r = client.get("/users")
        assert r.status_code == 200
        assert r.text == "Hello, users!"
        assert "Expires" not in r.headers
        assert "Cache-Control" not in r.headers
        assert "X-Cache" not in r.headers


def test_decorate_starlette_view() -> None:
    cache = Cache(ttl=2 * 60)

    with pytest.raises(ValueError, match="does not seem to be an ASGI3 callable"):

        @cached(cache)  # type: ignore
        async def home(request: Request) -> Response: ...  # pragma: no cover<|MERGE_RESOLUTION|>--- conflicted
+++ resolved
@@ -22,13 +22,8 @@
 def test_decorator_raw_asgi() -> None:
     cache = Cache(ttl=2 * 60)
 
-<<<<<<< HEAD
-    @cached(cache)
+    @cached(cache=cache)
     async def mount(scope: Scope, receive: Receive, send: Send) -> None:
-=======
-    @cached(cache=cache)
-    async def app(scope: Scope, receive: Receive, send: Send) -> None:
->>>>>>> 8703a554
         response = PlainTextResponse("Hello, world!")
         await response(scope, receive, send)
 
